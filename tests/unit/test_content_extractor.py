--- conflicted
+++ resolved
@@ -45,20 +45,12 @@
             mock_get.return_value = mock_response
             extractor = ContentExtractor()
 
-<<<<<<< HEAD
-            # Assert - verify our health check was called with timeout=2
-            # Check if our specific call exists in the call list
-            expected_call = call("http://localhost:8070/api/isalive", timeout=2)
-            assert expected_call in mock_get.call_args_list, \
-                f"Expected call {expected_call} not found. Got: {mock_get.call_args_list}"
-=======
             # Assert - check that the GROBID isalive endpoint was called
             # Use assert_called (not assert_called_once) to handle multiple initialization scenarios
             assert mock_get.called
             # Verify it was called with the isalive endpoint
             call_args_list = [str(call) for call in mock_get.call_args_list]
             assert any('isalive' in str(call) for call in call_args_list)
->>>>>>> a41fe307
 
     @patch('src.DataPipeline.Ingestion.content_extractor.GROBID_AVAILABLE', False)
     def test_initialization_without_grobid(self):
