from airflow import DAG
from airflow.operators.python_operator import PythonOperator
from airflow.operators.bash_operator import BashOperator
from airflow.utils.email import send_email
from datetime import datetime, timedelta
import sys
import json
import os

# Add project to path
sys.path.insert(0, '/opt/airflow')

# Email settings
EMAIL_TO = ['anushasrini2001@gmail.com']  # Replace with your email

# Default arguments with email configuration
default_args = {
    'owner': 'citeconnect-team',
    'depends_on_past': False,
    'start_date': datetime(2024, 10, 10),
    'email': EMAIL_TO,
    'email_on_failure': True,
    'email_on_retry': False,
    'retries': 1,
    'retry_delay': timedelta(minutes=1),
}

# DAG config
dag = DAG(
    'test_citeconnect',
    default_args=default_args,
    description='CiteConnect test pipeline with email notifications',
    schedule_interval=None,  # Manual trigger only
    catchup=False,
    tags=['test', 'citeconnect']
)

search_terms = ["large language models"]

def check_env_variables():
    semantic_scholar_key = os.getenv('SEMANTIC_SCHOLAR_API_KEY')
    unpaywall_email = os.getenv('UNPAYWALL_EMAIL')
    core_api_key = os.getenv('CORE_API_KEY')

    print("Checking environment variables...")
    print(f"SEMANTIC_SCHOLAR_API_KEY: {'Set' if semantic_scholar_key else 'Not Set'}")
    print(f"UNPAYWALL_EMAIL: {'Set' if unpaywall_email else 'Not Set'}")
    print(f"CORE_API_KEY: {'Set' if core_api_key else 'Not Set'}")

def check_gcs_connection():
    from google.cloud import storage
    from google.auth import default
    gcp_credentials = os.getenv('GOOGLE_APPLICATION_CREDENTIALS')
    gcs_bucket_name = os.getenv('GCS_BUCKET_NAME')
    gcs_project_id = os.getenv('GCS_PROJECT_ID')

    print("Checking GCS connection...")
    print(f"GOOGLE_APPLICATION_CREDENTIALS: {'Set' if gcp_credentials else 'Not Set'}")
    print(f"GCS_BUCKET_NAME: {'Set' if gcs_bucket_name else 'Not Set'}")

    with open(gcp_credentials, 'r') as f:
        cred_data = json.load(f)
        project_id = cred_data.get('project_id', 'Unknown')
        print(f"✅ Credentials file valid for project: {project_id}")

    client = storage.Client(project=gcs_project_id)
    print("✅ GCS Client initialized")

    bucket = client.bucket(gcs_bucket_name)
    print(f"✅ Bucket object created: {gcs_bucket_name}")

    bucket_exists = bucket.exists()
    print(f"Bucket exists: {'YES' if bucket_exists else 'NO'}")

    if bucket_exists:
        # List some files (first 5)
        blobs = list(client.list_blobs(gcs_bucket_name, max_results=5))
        print(f"Files in bucket: {len(blobs)}")
        
        for blob in blobs:
            print(f"  - {blob.name} ({blob.size} bytes)")

def run_unit_tests():
    """Run unit tests using pytest"""
    import subprocess
    import sys
    import os
    
    print("Running unit tests...")
    
    # Change to the project directory
    project_root = '/opt/airflow'
    os.chdir(project_root)
    
    # Add src to Python path for tests
    if '/opt/airflow/src' not in sys.path:
        sys.path.insert(0, '/opt/airflow/src')
    
    # Check if test directory exists
    test_dir = os.path.join(project_root, 'tests/Unit')
    if not os.path.exists(test_dir):
        print(f"Test directory not found: {test_dir}")
        return ValueError(f"Test directory not found: {test_dir}")
    
    # List test files
    test_files = []
    for root, dirs, files in os.walk(test_dir):
        for file in files:
            if file.startswith('test_') and file.endswith('.py'):
                test_files.append(os.path.relpath(os.path.join(root, file), project_root))
    
    print(f"Found {len(test_files)} test files:")
    for test_file in test_files:
        print(f"  - {test_file}")
    
    if not test_files:
        print("No test files found! Skipping unit tests.")
        return "no_tests_found"
    
    try:
        # Run pytest with your exact command
        result = subprocess.run([
            sys.executable, '-m', 'pytest', 
            'tests/Unit/', 
            '-v'
        ], 
        capture_output=True, 
        text=True,
        cwd=project_root,
        timeout=300
        )
        
        # Print the output
        print("PYTEST STDOUT:")
        print(result.stdout)
        
        if result.stderr:
            print("PYTEST STDERR:")
            print(result.stderr)
        
        # Parse basic results
        stdout = result.stdout
        passed_count = stdout.count(' PASSED')
        failed_count = stdout.count(' FAILED')
        skipped_count = stdout.count(' SKIPPED')
        error_count = stdout.count(' ERROR')
        
        print(f"\nTest Results Summary:")
        print(f"  Passed: {passed_count}")
        print(f"  Failed: {failed_count}")
        print(f"  Skipped: {skipped_count}")
        print(f"  Errors: {error_count}")
        
        if result.returncode == 0:
            print("All unit tests passed!")
            return "tests_passed"
        else:
            print(f"Unit tests failed with return code: {result.returncode}")
            return ValueError(f"Unit tests failed. {failed_count} failures, {error_count} errors.")
            
    except subprocess.TimeoutExpired:
        return ValueError("Unit tests timed out after 5 minutes")
    except FileNotFoundError:
        return ValueError("pytest not found. Please add pytest to requirements.txt")
    except Exception as e:
        return ValueError(f"Error running unit tests: {e}")

def test_paper_collection():
    from src.DataPipeline.Ingestion.main import collect_papers_only
    import os
    
    # Get search terms from environment variable or use default
    search_terms_env = os.getenv('SEARCH_TERMS', 'machine learning,computer vision')
    search_terms = [term.strip() for term in search_terms_env.split(',')]
    limit = int(os.getenv('PAPERS_PER_TERM', '5'))
    
    print(f"🔍 Search terms: {search_terms}")
    print(f"📊 Papers per term: {limit}")
    
    results = collect_papers_only(
        search_terms=search_terms,
        limit=limit,
        output_dir="/tmp/test_data/raw"
    )
    
    print(f"Collection completed: {len(results)} terms processed")
    print("Files uploaded to GCS:")
    for result in results:
        print(f"  {result['search_term']}: {result['gcs_path']}")
    
    return results

def preprocess_papers(**context):
    print("Testing paper preprocessing...")

    ti = context['task_instance']
    collection_results = ti.xcom_pull(task_ids='test_paper_collection')
    
    if not collection_results:
        raise ValueError("No collection results received")
    
    from src.DataPipeline.Ingestion.main import process_collected_papers
    
    results = process_collected_papers(
        collection_results=collection_results,
        output_dir="/tmp/test_data/processed"
    )
    
    print(f"Processing completed: {len(results)} terms processed")
    print("Processed files uploaded to GCS:")
    for result in results:
        print(f"  {result['search_term']}: {result['processed_gcs']}")
    
    return results

def embed_stored_data():
    import sys
    if '/opt/airflow' not in sys.path:
        sys.path.insert(0, '/opt/airflow')

    from services.embedding_service import EmbeddingService
    
    service = EmbeddingService(
        bucket_name="citeconnect-test-bucket",
        gcs_prefix="raw/",
        flat_structure=True,
        gcs_project_id="strange-calling-476017-r5"
    )
    
    return service.process_domain("healthcare", batch_size=5, max_papers=10, use_streaming=True)

def version_embeddings_with_dvc(**context):
    """
    Version embeddings with DVC and append to a run_summary.json log.
    """
    import subprocess
    import os
    import json
    from datetime import datetime
    
    project_root = "/opt/airflow"
    embeddings_path = os.path.join(project_root, "working_data/embeddings_db.pkl")
    
    summary_path = os.path.join(project_root, "working_data/run_summary.json")

    if not os.path.exists(embeddings_path):
        print("No embeddings file found to version")
        return {"status": "no_file"}
    
    try:
        ti = context['task_instance']
        embed_results = ti.xcom_pull(task_ids='embed_stored_data') or {}
        
        file_size_mb = round(os.path.getsize(embeddings_path) / (1024*1024), 2)
        embeddings_created = embed_results.get('embedded_chunks', 0)
        total_papers = embed_results.get('total_papers', 0)
        run_params = embed_results.get('params', {"status": "unknown"})
        
        summary_list = []
        if os.path.exists(summary_path):
            try:
                with open(summary_path, 'r') as f:
                    summary_list = json.load(f)
                if not isinstance(summary_list, list):
                    summary_list = [summary_list]
            except json.JSONDecodeError:
                print(f"Warning: Could not read {summary_path}, starting new list.")
                summary_list = []

        new_run_summary = {
            "run_timestamp": datetime.now().isoformat(),
            "params": run_params,
            "outs": {
                "embeddings_file": {
                    "path": "working_data/embeddings_db.pkl",
                    "file_size_mb": file_size_mb,
                    "total_chunks": embeddings_created
                },
                "total_papers_processed": total_papers,
                "search_terms": search_terms
            }
        }
        
        summary_list.append(new_run_summary)
        
        with open(summary_path, 'w') as f:
            json.dump(summary_list, f, indent=4)
        print(f"Appended new run to {summary_path}. Total runs logged: {len(summary_list)}")

        print("Configuring Git user...")
        subprocess.run(
            ['git', 'config', '--global', '--add', 'safe.directory', project_root], 
            check=True, 
            capture_output=True,
            cwd=project_root
        )
        subprocess.run(['git', 'config', '--global', 'user.email', '"aditya811.abhinav@gmail.com"'], check=True, cwd=project_root)
        subprocess.run(['git', 'config', '--global', 'user.name', '"Abhinav Aditya"'], check=True, cwd=project_root)
        print("Git user configured.")
        
        subprocess.run(['dvc', 'add', embeddings_path], check=True, capture_output=True, cwd=project_root)
        print("Added embeddings to DVC tracking")

        embed_dvc_file = f"{embeddings_path}.dvc"
        
        subprocess.run(['git', 'add', embed_dvc_file], check=True, capture_output=True, cwd=project_root)
        print("Added .dvc file to git")
        
        subprocess.run(['git', 'add', summary_path], check=True, capture_output=True, cwd=project_root)
        print("Added run_summary.json to git")

        try:
            subprocess.run(['git', 'add', '.gitignore'], check=True, capture_output=True, cwd=project_root)
        except subprocess.CalledProcessError:
            pass
        
        commit_msg = f"Update embeddings: {embeddings_created} chunks, {total_papers} papers - {datetime.now().strftime('%Y-%m-%d %H:%M')}"
        
        subprocess.run(
            ['git', 'commit', '--allow-empty', '-m', commit_msg], 
            check=True, 
            capture_output=True, 
            cwd=project_root
        )
        print(f"Git commit: {commit_msg}")
        
        subprocess.run(['dvc', 'push'], check=True, capture_output=True, cwd=project_root)
        print("Pushed to DVC remote")
        
        new_run_summary["status"] = "success"
        new_run_summary["commit_message"] = commit_msg
        return new_run_summary
        
    except subprocess.CalledProcessError as e:
        error_msg = f"DVC/Git command failed: {e.stderr.decode() if e.stderr else e.stdout.decode()}"
        print(f"Error: {error_msg}")
        raise ValueError(error_msg)
    except Exception as e:
        error_msg = f"Unexpected error: {e}"
        print(f"Error: {error_msg}")
        raise ValueError(error_msg)

def generate_schema_and_stats(**context):
    """Generate schema and validate data quality"""
    from src.DataPipeline.Validation.schema_validator import validate_schema
    return validate_schema(**context)

def send_success_notification(**context):
    dag_run = context['dag_run']
    ti = context['task_instance']
    
    try:
        version_results = ti.xcom_pull(task_ids='version_embeddings_dvc')
        if not version_results:
            # Fallback in case XCom pull fails
            version_results = {"status": "success", "outs": {"embeddings_file": {}}}
        
        # Extract key metrics
        params = version_results.get('params', {})
        outs = version_results.get('outs', {"embeddings_file": {}})
        embed_file_stats = outs.get('embeddings_file', {})
        
        papers_processed = outs.get('total_papers_processed', 'N/A')
        chunks_created = embed_file_stats.get('total_chunks', 'N/A')
        file_size = embed_file_stats.get('file_size_mb', 'N/A')
        commit_msg = version_results.get('commit_message', 'N/A')

    except Exception as e:
        print(f"Warning: Could not pull XCom data. Sending generic email. Error: {e}")
        papers_processed = 'N/A'
        chunks_created = 'N/A'
        file_size = 'N/A'
        commit_msg = 'N/A'
        params = {}

    
    # Get schema validation results
    schema_results = task_instance.xcom_pull(task_ids='generate_schema_and_stats')
    
    # Build alert message if quality dropped
    alert_msg = ""
    if schema_results and schema_results.get('alert'):
        alert_msg = f"<p style='color: red;'><strong>⚠️ ALERT: {schema_results['alert']}</strong></p>"
    
    subject = f"CiteConnect Pipeline SUCCESS - {dag_run.execution_date}"
    
    quality_score = schema_results.get('quality_score', 'N/A') if schema_results else 'N/A'
    
    html_content = f"""
<<<<<<< HEAD
    <h2>CiteConnect Pipeline Completed Successfully!</h2>
    
    <h3>Pipeline Details:</h3>
    <ul>
        <li><strong>DAG:</strong> {dag_run.dag_id}</li>
        <li><strong>Execution Date:</strong> {dag_run.execution_date}</li>
        <li><strong>Start Date:</strong> {dag_run.start_date}</li>
        <li><strong>Duration:</strong> {dag_run.end_date - dag_run.start_date if dag_run.end_date else 'Running'}</li>
    </ul>
    
    <h3>Data Quality:</h3>
    <ul>
        <li><strong>Overall Quality Score:</strong> {quality_score}%</li>
        <li><strong>Total Papers:</strong> {schema_results.get('total_papers', 'N/A') if schema_results else 'N/A'}</li>
    </ul>
    
    {alert_msg}
    
    <h3>All Tasks Completed:</h3>
    <ul>
        <li>Environment check: SUCCESS</li>
        <li>GCS connection: SUCCESS</li>
        <li>Unit tests: SUCCESS</li>
        <li>Data collection: SUCCESS</li>
        <li>Preprocessing: SUCCESS</li>
        <li>Embedding: SUCCESS</li>
        <li>Schema validation: SUCCESS</li>
    </ul>
    
    <p><strong>Your CiteConnect pipeline is working perfectly!</strong></p>
=======
    <html>
    <head>
        <style>
            body {{ font-family: Arial, sans-serif; line-height: 1.6; }}
            h2 {{ color: #2E8B57; }}
            h3 {{ border-bottom: 1px solid #ddd; padding-bottom: 5px; }}
            ul {{ list-style-type: none; padding-left: 0; }}
            li strong {{ color: #333; }}
            .summary-box {{ 
                background-color: #f4f4f4; 
                border: 1px solid #ddd; 
                padding: 15px; 
                border-radius: 5px; 
            }}
            .commit {{
                font-family: 'Courier New', Courier, monospace;
                background-color: #eee;
                padding: 5px;
                border-radius: 3px;
                font-style: italic;
            }}
        </style>
    </head>
    <body>
        <h2>✅ CiteConnect Pipeline Completed Successfully!</h2>
        
        <p><strong>Your CiteConnect pipeline run has finished and all data has been versioned.</strong></p>

        <h3>Run Summary</h3>
        <div class="summary-box">
            <ul>
                <li><strong>Papers Processed:</strong> {papers_processed}</li>
                <li><strong>Embeddings Created:</strong> {chunks_created}</li>
                <li><strong>Final Data Size:</strong> {file_size} MB</li>
                <li><strong>Parameters:</strong>
                    <ul>
                        <li>Domain: {params.get('domain', 'N/A')}</li>
                        <li>Max Papers: {params.get('max_papers', 'N/A')}</li>
                        <li>Batch Size: {params.get('batch_size', 'N/A')}</li>
                    </ul>
                </li>
                <li><strong>Commit:</strong> <span class="commit">"{commit_msg}"</span></li>
            </ul>
        </div>

        <h3>Pipeline Stages Completed</h3>
        <ul>
            <li>✅ check_env_variables</li>
            <li>✅ check_gcs_connection</li>
            <li>✅ test_api_connection (Unit Tests)</li>
            <li>✅ test_paper_collection</li>
            <li>✅ preprocess_papers</li>
            <li>✅ embed_stored_data</li>
            <li>✅ version_embeddings_dvc (Data Versioning)</li>
        </ul>

        <h3>Pipeline Details</h3>
        <ul>
            <li><strong>DAG:</strong> {dag_run.dag_id}</li>
            <li><strong>Execution Date:</strong> {dag_run.execution_date}</li>
            <li><strong>Start Date:</strong> {dag_run.start_date}</li>
            <li><strong>Duration:</strong> {dag_run.end_date - dag_run.start_date if dag_run.end_date else 'Running'}</li>
        </ul>
    </body>
    </html>
>>>>>>> 2d3ef598
    """
    
    # Try to send email, but don't fail if credentials are missing
    try:
        smtp_user = os.getenv('SMTP_USER')
        smtp_pass = os.getenv('SMTP_PASSWORD')
        
        if smtp_user and smtp_pass:
            send_email(
                to=EMAIL_TO,
                subject=subject,
                html_content=html_content
            )
            print(f"✅ Success email sent to {EMAIL_TO}")
        else:
            print("⚠️ SMTP credentials not set. Skipping email notification.")
            print("   To enable emails, set SMTP_USER and SMTP_PASSWORD environment variables.")
    except Exception as e:
        print(f"⚠️ Email sending failed: {e}")
        print("   Pipeline completed successfully, but email notification was skipped.")
    
    return "pipeline_completed"

env_check_task = PythonOperator(
    task_id='check_env_variables',
    python_callable=check_env_variables,
    dag=dag
)

gcs_check_task = PythonOperator(
    task_id='check_gcs_connection',
    python_callable=check_gcs_connection,
    dag=dag
)

api_test_task = PythonOperator(
    task_id='test_api_connection',
    python_callable=run_unit_tests,
    dag=dag
)

collection_test_task = PythonOperator(
    task_id='test_paper_collection',
    python_callable=test_paper_collection,
    trigger_rule='all_success',
    dag=dag
)

preprocess_task = PythonOperator(
    task_id='preprocess_papers',
    python_callable=preprocess_papers,
    provide_context=True,
    dag=dag
)

embed_task = PythonOperator(
    task_id='embed_stored_data',
    python_callable=embed_stored_data,
    dag=dag
)

<<<<<<< HEAD
schema_stats_task = PythonOperator(
    task_id='generate_schema_and_stats',
    python_callable=generate_schema_and_stats,
=======
dvc_version_task = PythonOperator(
    task_id='version_embeddings_dvc',
    python_callable=version_embeddings_with_dvc,
>>>>>>> 2d3ef598
    provide_context=True,
    dag=dag
)

notification_task = PythonOperator(
    task_id='send_success_notification',
    python_callable=send_success_notification,
    dag=dag
)

# Set dependencies
<<<<<<< HEAD
env_check_task >> gcs_check_task >> api_test_task >> collection_test_task >> preprocess_task >> embed_task >> schema_stats_task >> notification_task
# env_check_task >> gcs_check_task >> api_test_task >> preprocess_task >> notification_task
=======
env_check_task >> gcs_check_task >> api_test_task >> collection_test_task >> preprocess_task >> embed_task >> dvc_version_task >> notification_task
>>>>>>> 2d3ef598
<|MERGE_RESOLUTION|>--- conflicted
+++ resolved
@@ -387,38 +387,6 @@
     quality_score = schema_results.get('quality_score', 'N/A') if schema_results else 'N/A'
     
     html_content = f"""
-<<<<<<< HEAD
-    <h2>CiteConnect Pipeline Completed Successfully!</h2>
-    
-    <h3>Pipeline Details:</h3>
-    <ul>
-        <li><strong>DAG:</strong> {dag_run.dag_id}</li>
-        <li><strong>Execution Date:</strong> {dag_run.execution_date}</li>
-        <li><strong>Start Date:</strong> {dag_run.start_date}</li>
-        <li><strong>Duration:</strong> {dag_run.end_date - dag_run.start_date if dag_run.end_date else 'Running'}</li>
-    </ul>
-    
-    <h3>Data Quality:</h3>
-    <ul>
-        <li><strong>Overall Quality Score:</strong> {quality_score}%</li>
-        <li><strong>Total Papers:</strong> {schema_results.get('total_papers', 'N/A') if schema_results else 'N/A'}</li>
-    </ul>
-    
-    {alert_msg}
-    
-    <h3>All Tasks Completed:</h3>
-    <ul>
-        <li>Environment check: SUCCESS</li>
-        <li>GCS connection: SUCCESS</li>
-        <li>Unit tests: SUCCESS</li>
-        <li>Data collection: SUCCESS</li>
-        <li>Preprocessing: SUCCESS</li>
-        <li>Embedding: SUCCESS</li>
-        <li>Schema validation: SUCCESS</li>
-    </ul>
-    
-    <p><strong>Your CiteConnect pipeline is working perfectly!</strong></p>
-=======
     <html>
     <head>
         <style>
@@ -458,6 +426,8 @@
                         <li>Domain: {params.get('domain', 'N/A')}</li>
                         <li>Max Papers: {params.get('max_papers', 'N/A')}</li>
                         <li>Batch Size: {params.get('batch_size', 'N/A')}</li>
+                        <li><strong>Overall Quality Score:</strong> {quality_score}%</li>
+                        <li><strong>Total Papers:</strong> {schema_results.get('total_papers', 'N/A') if schema_results else 'N/A'}</li>
                     </ul>
                 </li>
                 <li><strong>Commit:</strong> <span class="commit">"{commit_msg}"</span></li>
@@ -473,6 +443,7 @@
             <li>✅ preprocess_papers</li>
             <li>✅ embed_stored_data</li>
             <li>✅ version_embeddings_dvc (Data Versioning)</li>
+            <li>>✅ schema validation: SUCCESS</li>
         </ul>
 
         <h3>Pipeline Details</h3>
@@ -484,7 +455,6 @@
         </ul>
     </body>
     </html>
->>>>>>> 2d3ef598
     """
     
     # Try to send email, but don't fail if credentials are missing
@@ -546,15 +516,15 @@
     dag=dag
 )
 
-<<<<<<< HEAD
 schema_stats_task = PythonOperator(
     task_id='generate_schema_and_stats',
     python_callable=generate_schema_and_stats,
-=======
+      dag=dag
+)
+
 dvc_version_task = PythonOperator(
     task_id='version_embeddings_dvc',
     python_callable=version_embeddings_with_dvc,
->>>>>>> 2d3ef598
     provide_context=True,
     dag=dag
 )
@@ -566,9 +536,5 @@
 )
 
 # Set dependencies
-<<<<<<< HEAD
-env_check_task >> gcs_check_task >> api_test_task >> collection_test_task >> preprocess_task >> embed_task >> schema_stats_task >> notification_task
-# env_check_task >> gcs_check_task >> api_test_task >> preprocess_task >> notification_task
-=======
-env_check_task >> gcs_check_task >> api_test_task >> collection_test_task >> preprocess_task >> embed_task >> dvc_version_task >> notification_task
->>>>>>> 2d3ef598
+env_check_task >> gcs_check_task >> api_test_task >> collection_test_task >> preprocess_task >> embed_task >> dvc_version_task >> schema_stats_task >> notification_task
+# env_check_task >> gcs_check_task >> api_test_task >> preprocess_task >> notification_task