# CiteConnect: Research Paper Ingestion Pipeline

## Overview

This pipeline ingests academic research papers from Semantic Scholar, extracts comprehensive metadata and full-text content (abstracts and introductions), and stores the data in a structured format for downstream processing in the CiteConnect recommendation system.

## Features

### Multi-Strategy Content Extraction
The pipeline uses a **4-tier fallback approach** to maximize intro extraction success:

1. **ArXiv HTML** (Strategy 1) - Cleanest source, best quality
2. **GROBID PDF Parsing** (Strategy 2) - ML-based structured extraction
3. **Regex PDF Extraction** (Strategy 3) - Pattern-based fallback
4. **Abstract + TLDR** (Strategy 4) - Always available fallback

This ensures **100% content coverage** while maximizing the number of full introductions extracted.

### Comprehensive Metadata Collection

The pipeline collects **30 metadata fields** per paper:

#### Identifiers
- `paperId` - Semantic Scholar unique ID
- `externalIds` - DOI, ArXiv ID, PubMed ID, etc.

#### Core Content
- `title` - Paper title
- `abstract` - Paper abstract
- `introduction` - Extracted introduction section (when available)

#### Temporal Information
- `year` - Publication year
- `publicationDate` - Full publication date (YYYY-MM-DD)

#### Authorship
- `authors` - Comma-separated author names
- `authorIds` - List of Semantic Scholar author IDs

#### Venue & Publication Type
- `venue` - Journal or conference name
- `publicationTypes` - Type(s): Journal, Conference, Review, etc.
- `publicationVenue` - Detailed venue information

#### Citation Metrics
- `citationCount` - Total citations
- `influentialCitationCount` - High-impact citations
- `referenceCount` - Number of papers cited

#### Citation Network
- `citations` - Paper IDs of papers citing this work (max 50)
- `references` - Paper IDs of papers cited by this work (max 50)

#### Topic Classification
- `fieldsOfStudy` - Broad topics (e.g., "Computer Science", "Medicine")
- `s2FieldsOfStudy` - Granular AI-tagged topics

#### Access Information
- `isOpenAccess` - Whether paper is open access
- `pdf_url` - Direct PDF URL if available

#### AI-Generated Summary
- `tldr` - One-sentence summary from Semantic Scholar

#### Extraction Metadata
- `extraction_method` - How content was extracted (`arxiv_html`, `grobid_pdf`, `regex_pdf`, `abstract_tldr`)
- `content_quality` - Quality rating (`high`, `medium`, `low`)
- `has_intro` - Boolean: full introduction extracted?
- `intro_length` - Introduction length in characters

#### Pipeline Tracking
- `status` - Pipeline status
- `fail_reason` - Reason for failure (if any)
- `scraped_at` - Timestamp of scraping

---

## Installation

### Prerequisites
- Python 3.8+
- Docker (optional, for GROBID)

### Required Dependencies

```bash
pip install pymupdf pandas requests beautifulsoup4 pyarrow
```

### Optional Dependencies (for GROBID)

```bash
# Install GROBID client
pip install grobid-client-python

# Start GROBID server (Docker required)
docker run -d -p 8070:8070 --name grobid-server lfoppiano/grobid:0.7.3

# Wait for startup
sleep 60

# Verify GROBID is running
curl http://localhost:8070/api/isalive
# Should return: true
```

### Optional: Semantic Scholar API Key

For faster rate limits (1 req/sec vs 1 req/5sec):

1. Request API key at: https://www.semanticscholar.org/product/api
2. Set environment variable:
```bash
export SEMANTIC_SCHOLAR_KEY="your-api-key-here"
```

---

## Usage

### Basic Usage

```bash
# Single search term
python ingestion.py "machine learning" --limit 10

# Multiple search terms
python ingestion.py "AI in healthcare" "drug discovery" --limit 20

# Custom output directory
python ingestion.py "transformers" --limit 50 --output data/raw

# Debug mode
python ingestion.py "deep learning" --limit 5 --debug
```

### Command-Line Arguments

```
positional arguments:
  search_terms          Search terms (space-separated)

optional arguments:
  --limit LIMIT         Papers per search term (default: 10)
  --output OUTPUT       Output directory (default: data/papers)
  --debug              Print debug information
```

---

## Pipeline Architecture

### Data Flow

```
User Query
    ↓
Semantic Scholar API (with rate limiting)
    ↓
Paper Metadata Extraction (30 fields)
    ↓
Multi-Strategy Content Extraction
    ├─→ Strategy 1: ArXiv HTML
    ├─→ Strategy 2: GROBID PDF
    ├─→ Strategy 3: Regex PDF
    └─→ Strategy 4: Abstract + TLDR
    ↓
Data Quality Validation
    ↓
Save to Parquet File
    ↓
Log Statistics & Metrics
```

### Rate Limiting

The pipeline implements intelligent rate limiting to avoid API blocks:

- **Semantic Scholar**: 1.5s (with key) or 5s (without key) between requests
- **ArXiv**: 2s between requests
- **PDF Downloads**: 2s between downloads
- **403 Retries**: 5s wait before retry with different user agent
- **Exponential Backoff**: Doubles wait time on repeated failures

---

## Output Format

### File Structure

```
data/
├── machine_learning_1729534520.parquet
├── AI_in_healthcare_1729534600.parquet
└── drug_discovery_1729534800.parquet
```

Each parquet file contains all papers from one search query with complete metadata.

### Example Output Record

```python
{
    'paperId': '204e3073870fae3d05bcbc2f6a8e263d9b72e776',
    'title': 'Attention Is All You Need',
    'abstract': 'The dominant sequence transduction models...',
    'introduction': 'Recurrent neural networks, long short-term memory...',
    'year': 2017,
    'citationCount': 89234,
    'influentialCitationCount': 12456,
    'extraction_method': 'arxiv_html',
    'content_quality': 'high',
    'has_intro': True,
    'intro_length': 3245,
    # ... 20+ more fields
}
```

---

## Performance Metrics

### Expected Success Rates

| Extraction Method | Success Rate | Quality |
|-------------------|--------------|---------|
| ArXiv HTML | 10-15% of papers | High |
| GROBID PDF | 20-30% of papers | High |
| Regex PDF | 15-25% of papers | Medium |
| Abstract + TLDR | 100% of papers | Low |

**Overall: 60-70% full intro extraction + 100% content coverage**

### Processing Time

| Papers | Without API Key | With API Key |
|--------|----------------|--------------|
| 10 papers | ~5-8 minutes | ~2-3 minutes |
| 50 papers | ~25-35 minutes | ~10-15 minutes |
| 100 papers | ~50-70 minutes | ~20-30 minutes |

---

## Known Limitations & Bias

### Data Bias

1. **Open Access Bias**: Only includes freely available papers (~30-40% of all research)
2. **Publisher Bias**: Some publishers block automated access (HTTP 403)
3. **Extraction Bias**: Papers with non-standard formats may fail intro extraction
4. **Temporal Bias**: Recent papers (2015+) have better availability
5. **Field Bias**: ArXiv-heavy topics (CS, Physics, Math) have higher success rates

### Technical Limitations

1. **GROBID**: Requires Docker service, may fail on ~30% of PDFs
2. **PDF Parsing**: Quality varies by publisher formatting
3. **Rate Limits**: Without API key, processing is slower
4. **No Paywall Access**: Cannot access subscription-only papers

All limitations are tracked via metadata fields for transparency and downstream analysis.

---

## Troubleshooting

### GROBID Not Working

```bash
# Check if GROBID is running
curl http://localhost:8070/api/isalive

# Restart GROBID
docker restart grobid-server

# Or start fresh
docker run -d -p 8070:8070 --name grobid-server lfoppiano/grobid:0.7.3
```

### Rate Limit Errors (429)

```bash
# Set API key
export SEMANTIC_SCHOLAR_KEY="your-key"

# Or reduce batch size
python ingestion.py "query" --limit 5
```

### Import Errors

```bash
# Install missing dependencies
pip install pymupdf pandas requests beautifulsoup4 pyarrow
```

---

## Data Quality Assurance

### Automated Validation

The pipeline automatically validates:
- All papers have `paperId`, `title`, and `abstract`
- Years are between 1950-2025
- Citation counts are non-negative
- Introduction length is between 200-15,000 characters

### Monitoring Metrics

Each run logs:
- Total papers processed
- Extraction success rate by method
- Content quality distribution
- Average introduction length
- Failure reasons breakdown

---

## Integration with CiteConnect Pipeline

### Next Steps After Ingestion

1. **Data Preprocessing** (`preprocessing.py`)
   - Text cleaning and normalization
   - Feature engineering (temporal, citation-based)
   - Data quality validation

2. **Embedding Generation** (`embedding_generation.py`)
   - Generate vector embeddings using sentence-transformers
   - Create combined text (title + abstract + intro)
   - Store embeddings for similarity search

3. **Vector Store Creation** (`vector_store.py`)
   - Build FAISS index for fast retrieval
   - Upload to Pinecone/Weaviate for production

4. **Citation Graph** (`graph_builder.py`)
   - Build Neo4j graph from citations/references
   - Enable network-based recommendations

---

## File Structure

```
CiteConnect/
├── ingestion.py              # Main ingestion script
├── requirements.txt          # Python dependencies
├── README.md                # This file
└── data/
    └── papers/              # Output parquet files
        ├── machine_learning_*.parquet
        └── AI_healthcare_*.parquet
```

---

## API Documentation

### Semantic Scholar API

**Endpoint**: `https://api.semanticscholar.org/graph/v1/paper/search`

**Fields Requested**:
```
paperId, externalIds, title, abstract, year, publicationDate,
venue, publicationVenue, publicationTypes, authors,
citationCount, influentialCitationCount, referenceCount,
citations, references, fieldsOfStudy, s2FieldsOfStudy,
isOpenAccess, openAccessPdf, tldr
```

<<<<<<< HEAD
**Rate Limits**:
- Without key: 100 requests per 5 minutes
- With key: 1 request per second
---
=======
### Notes
1. Open-access PDFs are stored and parsed; restricted PDFs are linked via metadata only.
2. This project is for academic purposes and aligns with the MLOps IE7305 course objectives.

# CiteConnect Project Structure

```
citeconnect/
├── README.md
├── requirements.txt
├── docker-compose.yaml
├── .env.example
├── .gitignore
├── pyproject.toml
├── dags/
│   ├── __init__.py
│   ├── simple_data_ingestion_dag.py
│   ├── complete_mlops_pipeline_dag.py
│   └── dag_utils/
│       ├── __init__.py
│       ├── notification_helpers.py
│       └── task_groups.py
├── src/
│   ├── __init__.py
│   ├── data_pipeline/
│   │   ├── __init__.py
│   │   ├── ingestion/
│   │   │   ├── __init__.py
│   │   │   ├── arxiv_client.py
│   │   │   ├── semantic_scholar_client.py
│   │   │   ├── paper_selector.py
│   │   │   └── batch_downloader.py
│   │   ├── processing/
│   │   │   ├── __init__.py
│   │   │   ├── pdf_processor.py
│   │   │   ├── text_extractor.py
│   │   │   ├── chunking_engine.py
│   │   │   └── preprocessing_utils.py
│   │   ├── validation/
│   │   │   ├── __init__.py
│   │   │   ├── quality_checker.py
│   │   │   ├── validation_rules.py
│   │   │   ├── data_profiler.py
│   │   │   └── batch_validator.py
│   │   └── utils/
│   │       ├── __init__.py
│   │       ├── storage_helpers.py
│   │       ├── logging_config.py
│   │       └── error_handlers.py
│   ├── model_pipeline/
│   │   ├── __init__.py
│   │   ├── embeddings/
│   │   │   ├── __init__.py
│   │   │   ├── embedding_generator.py
│   │   │   ├── vector_store.py
│   │   │   └── similarity_search.py
│   │   ├── training/
│   │   │   ├── __init__.py
│   │   │   ├── model_trainer.py
│   │   │   ├── recommendation_engine.py
│   │   │   └── evaluation_metrics.py
│   │   └── serving/
│   │       ├── __init__.py
│   │       ├── model_server.py
│   │       └── api_endpoints.py
│   ├── deployment/
│   │   ├── __init__.py
│   │   ├── infrastructure/
│   │   │   ├── gcp_setup.py
│   │   │   ├── k8s_deployer.py
│   │   │   └── terraform_configs.py
│   │   ├── containers/
│   │   │   ├── Dockerfile.data_pipeline
│   │   │   ├── Dockerfile.model_server
│   │   │   └── Dockerfile.api
│   │   └── monitoring/
│   │       ├── prometheus_config.py
│   │       ├── grafana_dashboards.py
│   │       └── alerting_rules.py
│   └── web_app/
│       ├── __init__.py
│       ├── app.py
│       ├── static/
│       ├── templates/
│       └── components/
├── tests/
│   ├── __init__.py
│   ├── conftest.py
│   ├── unit/
│   │   ├── test_arxiv_client.py
│   │   ├── test_pdf_processor.py
│   │   ├── test_quality_checker.py
│   │   └── test_embedding_generator.py
│   ├── integration/
│   │   ├── test_data_pipeline.py
│   │   ├── test_end_to_end.py
│   │   └── test_api_endpoints.py
│   └── fixtures/
│       ├── sample_papers.json
│       ├── test_pdfs/
│       └── mock_responses/
├── configs/
│   ├── __init__.py
│   ├── config.yaml
│   ├── selection_criteria.yaml
│   ├── model_config.yaml
│   ├── logging.yaml
│   └── deployment_config.yaml
├── scripts/
│   ├── setup_environment.sh
│   ├── install_dependencies.sh
│   ├── generate_fernet_key.py
│   ├── data_backup.py
│   └── health_check.py
├── docs/
│   ├── README.md
│   ├── SETUP.md
│   ├── API_DOCUMENTATION.md
│   ├── ARCHITECTURE.md
│   ├── diagrams/
│   └── presentations/
├── infrastructure/
│   ├── terraform/
│   │   ├── main.tf
│   │   ├── variables.tf
│   │   └── outputs.tf
│   ├── kubernetes/
│   │   ├── deployment.yaml
│   │   ├── service.yaml
│   │   └── ingress.yaml
│   └── monitoring/
│       ├── prometheus.yaml
│       ├── grafana-dashboard.json
│       └── alerts.yaml
├── notebooks/
│   ├── 01_data_exploration.ipynb
│   ├── 02_pdf_processing_analysis.ipynb
│   ├── 03_embedding_experiments.ipynb
│   └── 04_model_evaluation.ipynb
├── data/
│   ├── raw/
│   ├── processed/
│   ├── embeddings/
│   └── models/
├── logs/
│   └── .gitkeep
├── working_data/
│   ├── temp_pdfs/
│   ├── processing_cache/
│   └── .gitkeep
├── config/
│   ├── .gitkeep
│   ├── gcp-credentials.json
│   └── api_keys.env
└── plugins/
    ├── __init__.py
    ├── operators/
    │   ├── citeconnect_operators.py
    │   └── gcs_operators.py
    └── hooks/
        └── semantic_scholar_hook.py
```
>>>>>>> 48dca093
<|MERGE_RESOLUTION|>--- conflicted
+++ resolved
@@ -371,12 +371,6 @@
 isOpenAccess, openAccessPdf, tldr
 ```
 
-<<<<<<< HEAD
-**Rate Limits**:
-- Without key: 100 requests per 5 minutes
-- With key: 1 request per second
----
-=======
 ### Notes
 1. Open-access PDFs are stored and parsed; restricted PDFs are linked via metadata only.
 2. This project is for academic purposes and aligns with the MLOps IE7305 course objectives.
@@ -538,5 +532,4 @@
     │   └── gcs_operators.py
     └── hooks/
         └── semantic_scholar_hook.py
-```
->>>>>>> 48dca093
+```